import torch

import wandb
from tqdm import tqdm

from EvoMusic.configuration import AlignerV2Config, TrainConfig, UserConfig
from EvoMusic.usrapprox.utils.user import RealUser, SynthUser, User
from EvoMusic.usrapprox.utils.user_manager import UserManager
from EvoMusic.usrapprox.utils.utils import ScoreToFeedback


class UsersTrainManager:
    def __init__(
        self,
        users: list[RealUser, SynthUser],
        users_config: UserConfig,
        train_config: TrainConfig,
        aligner_config: AlignerV2Config = AlignerV2Config(),
        device: str = "cuda",
    ):
        self.device = device

        self._score_to_feedback = ScoreToFeedback(self.device)

        self._user_manager = UserManager(
            users=users,
            users_config=users_config,
            user_delta=aligner_config.nusers,
            aligner_config=aligner_config,
            device=device,
        )

        # wandb.init(
        #     project="EvoUsers",
        #     name="UsersTrainManager",
        #     config={
        #         "users_config": users_config.__dict__,
        #         "train_config": train_config.__dict__,
        #         "aligner_config": aligner_config.__dict__,
        #         "device": device,
        #     }
        # )

        self._train_config = train_config
        self._optimizer = None

    def __feedback_loss(
        self,
        music_scores: torch.Tensor,
        target_feedback: torch.Tensor,
        temperature: torch.Tensor,
    ):
        """
        Computes the InfoNCE loss.

        Args:
            music_scores (Tensor): Shape (batch_size, num_songs), raw scores for each song.
            target_feedback (Tensor): Shape (batch_size, num_songs), values in {-1, 1}.
            temperature (float): Temperature scaling parameter.

        Returns:
            Tensor: Scalar loss value.
        """
        # Mask positive and negative feedback
        positive_mask = (target_feedback == 1).float()  # Shape (batch_size, num_songs)
        # negative_mask = (target_feedback == -1).float()  # Shape (batch_size, num_songs)

        # Scale scores with temperature
        scaled_scores = music_scores * torch.exp(temperature)

        # Compute numerator: sum of exponentials of positive scores
        # positive_scores = scaled_scores
        positive_exp = torch.exp(scaled_scores) * positive_mask
        positive_sum = positive_exp.sum(dim=1)  # Shape (batch_size,)

        # Compute denominator: sum of exponentials of all scores (mask ensures only valid feedback)
        all_mask = (target_feedback != 0).float()  # Mask valid scores
        all_exp = torch.exp(scaled_scores) * all_mask
        all_sum = all_exp.sum(dim=1)  # Shape (batch_size,)

        # Avoid division by zero with a small epsilon
        epsilon = 1e-6

        # Compute InfoNCE loss
        info_nce_loss = -torch.log(
            (positive_sum + epsilon) / (all_sum + epsilon)
        ).mean()

        return info_nce_loss

    def train_one_step(
        self, tracks: torch.Tensor, target_feedback: torch.Tensor, user: User
    ):
        _, _, temperature, music_score = self._user_manager.user_step(user, tracks)

        loss = self.__feedback_loss(music_score, target_feedback, temperature)

        self._optimizer.zero_grad()
        loss.backward()
        torch.nn.utils.clip_grad_norm_(self._user_manager.usr_emb.users.parameters(), 5)
        self._optimizer.step()

        return loss.item()

    def eval_finetune(self, user: User, epoch):
        if user.test_dataloader is None:
            self._user_manager.load_dataset(user, self._train_config, "test")

        dataloader = self.get_test_dataloader(user)
        self.eval(dataloader, user, epoch)

    def eval(
        self,
        val_loader: torch.utils.data.DataLoader | torch.Tensor,
        user: User,
        epoch: int,
    ):

        losses = []

        # Define empty torch tensors
        music_scores = torch.empty(0).to(self.device)
        target_scores = torch.empty(0).to(self.device)

        self._user_manager.usr_emb.eval()
        with torch.no_grad():
            if isinstance(val_loader, torch.utils.data.DataLoader):
                for i, (tracks) in enumerate(
                    tqdm(val_loader, desc="Evaluating", leave=False)
                ):
                    # tracks = torch.cat((posemb, negemb), dim=1)
                    tracks = tracks.to(self.device)

                    _, _, temperature, music_score = self._user_manager.user_step(
                        user, tracks
                    )

                    _, _, _, target_score = self._user_manager.feedback_step(
                        user, tracks
                    )

                    # Calculate loss
                    target_feedback = self._score_to_feedback.get_feedback(target_score)
                    loss = self.__feedback_loss(
                        music_score, target_feedback, temperature
                    )
                    losses.append(loss.item())

                    music_scores = torch.cat((music_scores, music_score))
                    target_scores = torch.cat((target_scores, target_score))
            elif isinstance(val_loader, torch.Tensor):
                tracks = val_loader.to(self.device)

                _, _, temperature, music_score = self._user_manager.user_step(
                    user, tracks
                )

                _, _, _, target_score = self._user_manager.feedback_step(user, tracks)

                # Calculate loss
                target_feedback = self._score_to_feedback.get_feedback(target_score)
                loss = self.__feedback_loss(music_score, target_feedback, temperature)
                losses.append(loss.item())

                music_scores = torch.cat((music_scores, music_score))
                target_scores = torch.cat((target_scores, target_score))

        # Access the weights of the user embeddings
        usr_emb_weight = self._user_manager.usr_emb.users.weight[user.user_id]
        aligner_weight = self._user_manager.usr_emb.users.weight[
            user.model_reference_id
        ]

        # Compute ABS and MSE between user and aligner weights
        abs_diff = torch.abs(usr_emb_weight - aligner_weight).mean().item()
        mse_diff = torch.nn.functional.mse_loss(usr_emb_weight, aligner_weight).item()

        # Compute cosine similarity between user and aligner weights
        cosine_sim = torch.nn.functional.cosine_similarity(
            usr_emb_weight, aligner_weight, dim=-1
        )

        average_cosine_similarity_on_model = cosine_sim.mean().item()

        # Compute the mean loss
        losses = torch.tensor(losses).mean().item()

        # Compute the cosine similarity between the scores
        cosine_scores = torch.nn.functional.cosine_similarity(
            torch.Tensor(music_scores), torch.Tensor(target_scores)
        ).mean()

        # Log
        wandb.log({f"user: {user.uuid} Validation/Abs Embedding": abs_diff})
        wandb.log({f"user: {user.uuid} Validation/MSE Embedding": mse_diff})
        wandb.log({f"user: {user.uuid} Validation/Loss": losses})
        wandb.log(
            {
                f"user: {user.uuid} Validation/Cosine Model": average_cosine_similarity_on_model
            }
        )
        wandb.log({f"user: {user.uuid} Validation/Cosine Scores": cosine_scores})

    def set_optimizer(self):
        if self._optimizer is None:
            self._optimizer = torch.optim.AdamW(
                self._user_manager.usr_emb.users.parameters(), lr=self._train_config.lr
            )

    def get_user(self, user_id: int):
        return self._user_manager[user_id]

    def finetune(self, user: User, batch: torch.Tensor, epoch: int, eval: bool = True):
        """
        Batch is expected to be a tensor on `self.device`.
        The memory is offloaded from the gpu to the cpu after each step of finetuning.

        -  You can iterate on the same batch multiple times, to do so just set the `epochs` parameter in the `TrainConfig` object to something greater than 1.
        OR
        - You can set the `minibatch` parameter in the `UserConfig` object to True to use minibatching.

        Note: The memory is offloaded to the cpu after each step of finetuning.
        """
        self.set_optimizer()
<<<<<<< HEAD
        if epoch > 0 : wandb.log({"epoch": epoch-1}) 
=======
        if epoch > 0:
            wandb.log({"Epoch": epoch - 1})
>>>>>>> 41427880

        losses = []

        # Update memory
        self.update_memory(user, batch)
        self.set_memory_device(user, self.device)
        data, target_feedback = self.get_memory(user)

        if user.minibatch:
            # USE MINIBATCHING
            minibatches = self.shuffle_and_create_minibatches(
                data, target_feedback, user._memory._stored_elements
            )

            for data, target_feedback in tqdm(
                minibatches,
                desc=f"Finetuning user {user.uuid} | {user.user_id} | ref: {user.model_reference_id}", leave=False,
            ):
                loss = self.train_one_step(data, target_feedback, user)
                losses.append(loss)
        else:
            for _ in tqdm(
                range(self._train_config.epochs),
                desc=f"Finetuning user {user.uuid} | {user.user_id} | ref: {user.model_reference_id}", leave=False,
            ):
                loss = self.train_one_step(data, target_feedback, user)
                losses.append(loss)

        if eval:
            if isinstance(user, SynthUser):
                self.eval_finetune(user, epoch)
            else:
                # not implemented error
                raise NotImplementedError(
                    "Not implemented! Eval for RealUser is a pain."
                )

        # Offload memory to cpu
        self.set_memory_device(user, torch.device("cpu"))

        wandb.log({"epoch": epoch})
        wandb.log({"Loss/finetune_user": torch.tensor(losses).mean().item()})

    def shuffle_and_create_minibatches(self, memory, feedback, batch_size):
        """
        Shuffle data along the song dimension and create minibatches.
        The memory and feedback tensors are assumed to already be aligned in their final concatenated shapes.

        Args:
            memory (torch.Tensor): The memory tensor with shape [1, total_samples, n_song_embedding, ...].
            feedback (torch.Tensor): The feedback tensor with shape [1, total_samples, n_song_feedbacks].
            batch_size (int): The size of each minibatch (number of memory elements per minibatch).

        Returns:
            list of tuples: A list where each element is a tuple (memory_batch, feedback_batch).
        """
        if memory.shape[1] != feedback.shape[1]:
            raise ValueError(
                "Memory and feedback must have the same number of samples along the first dimension."
            )

        # Extract key dimensions
        total_samples = memory.shape[1]
        # n_song_embedding = memory.shape[2]
        # song_dim = memory.shape[3]
        # n_feedbacks = feedback.shape[2]

        # Ensure the total samples can be evenly divided by batch_size
        if total_samples % batch_size != 0:
            raise ValueError("Total samples must be divisible by the batch size.")

        # Shuffle indices for the total_samples dimension
        indices = torch.randperm(total_samples)

        # Shuffle both tensors along the relevant dimension
        shuffled_memory = memory[:, indices, :, :]
        shuffled_feedback = feedback[:, indices]

        # Split the shuffled tensors into minibatches
        minibatches = []
        for i in range(batch_size):
            start_idx = i * (total_samples // batch_size)
            end_idx = start_idx + (total_samples // batch_size)

            # Extract minibatches
            memory_batch = shuffled_memory[:, start_idx:end_idx, :, :]
            feedback_batch = shuffled_feedback[:, start_idx:end_idx]

            minibatches.append((memory_batch, feedback_batch))

        return minibatches


    def get_user_score(self, user: User, batch: torch.Tensor):
        """
        NOT USED AS INTERNAL API OF THE CLASS.
        Get the score of a user given a batch of tracks.

        Args:
            user (User): The user for which to get the score.
            batch (torch.Tensor): The batch of tracks for which to get the score.

        Returns:
            user_embedding, embeddings, temperature, music_score
        """

        user_embedding, embeddings, temperature, music_score = (
            self._user_manager.user_step(user, batch)
        )

        return user_embedding, embeddings, temperature, music_score

    def get_reference_score(self, user: User, batch: torch.Tensor):
        """
        NOT USED AS INTERNAL API OF THE CLASS.
        Get the score of a reference user given a batch of tracks.

        Args:
            user (User): The user for which to get the score.
            batch (torch.Tensor): The batch of tracks for which to get the score.

        Returns:
            user_embedding, embeddings, temperature, music_score
        """

        user_embedding, embeddings, temperature, music_score = (
            self._user_manager.feedback_step(user, batch)
        )

        return user_embedding, embeddings, temperature, music_score

    def get_user_feedback(self, user: User, batch: torch.Tensor):
        """
        NOT USED AS INTERNAL API OF THE CLASS.
        Get the feedback of a user given a batch of tracks.

        Args:
            user (User): The user for which to get the feedback.
            batch (torch.Tensor): The batch of tracks for which to get the feedback.

        Returns:
            user_embedding, embeddings, temperature, music_score, feedback
        """

        user_embedding, embeddings, temperature, music_score = (
            self._user_manager.user_step(user, batch)
        )

        feedback = self._score_to_feedback.get_feedback(music_score).to(self.device)

        return user_embedding, embeddings, temperature, music_score, feedback

    def get_reference_feedback(self, user: User, batch: torch.Tensor):
        """
        NOT USED AS INTERNAL API OF THE CLASS.
        Get the feedback of a reference user given a batch of tracks.

        Args:
            user (User): The user for which to get the feedback.
            batch (torch.Tensor): The batch of tracks for which to get the feedback.

        Returns:
            user_embedding, embeddings, temperature, music_score, feedback
        """

        user_embedding, embeddings, temperature, music_score = (
            self._user_manager.feedback_step(user, batch)
        )

        feedback = self._score_to_feedback.get_feedback(music_score).to(self.device)

        return user_embedding, embeddings, temperature, music_score, feedback

    def clear_memory(self, user: User):
        """
        External API to clear the memory of a user.
        """
        self._user_manager.clear_memory(user)

    def update_memory(self, user: User, batch: torch.Tensor):
        """
        External API to set the memory of a user.
        It calculates/gets the feedback from a real/synthetic user and updates the memory of the user.
        """

        _, _, _, target_score = self._user_manager.feedback_step(user, batch)

        target_feedback = self._score_to_feedback.get_feedback(target_score).to(
            self.device
        )

        # print(f"target_feedback: {target_feedback.shape}")
        # print(f"batch: {batch.shape}")

        self._user_manager.update_memory(user, batch, target_feedback)

    def get_memory(self, user: User) -> list[torch.Tensor, torch.Tensor]:
        """
        External API to get the memory of a user.
        """
        return self._user_manager.get_memory(user)

    def get_train_dataloader(self, user: User):
        """
        External API to get the train dataloader of a user.
        """
        return user.train_dataloader

    def get_test_dataloader(self, user: User):
        """
        External API to get the test dataloader of a user.
        """
        return user.test_dataloader

    def set_memory_device(self, user: User, device: torch.device):
        """
        External API to set the device of the memory of a user.
        """
        self._user_manager.set_memory_device(user, device)

    def save_weights():
        raise NotImplementedError("Not implemented yet.")

    def load_weights():
        raise NotImplementedError("Not implemented yet.")<|MERGE_RESOLUTION|>--- conflicted
+++ resolved
@@ -222,12 +222,8 @@
         Note: The memory is offloaded to the cpu after each step of finetuning.
         """
         self.set_optimizer()
-<<<<<<< HEAD
-        if epoch > 0 : wandb.log({"epoch": epoch-1}) 
-=======
         if epoch > 0:
             wandb.log({"Epoch": epoch - 1})
->>>>>>> 41427880
 
         losses = []
 
